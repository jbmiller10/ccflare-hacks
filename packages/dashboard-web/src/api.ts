import { HttpClient, HttpError } from "@ccflare/http-common";
import type {
	AccountResponse,
	Agent,
	AgentUpdatePayload,
	AgentWorkspace,
	AnalyticsResponse,
	LogEvent,
	RequestPayload,
	RequestResponse,
	StatsWithAccounts,
} from "@ccflare/types";
import { API_LIMITS, API_TIMEOUT } from "./constants";

// Re-export types with dashboard-specific aliases for backward compatibility
export type Account = AccountResponse;
export type Stats = StatsWithAccounts;
export type LogEntry = LogEvent;
export type RequestSummary = RequestResponse;

// Re-export types directly
export type {
	Agent,
	AgentWorkspace,
	RequestPayload,
	RequestResponse,
} from "@ccflare/types";

// Agent response interface
export interface AgentsResponse {
	agents: Agent[];
	globalAgents: Agent[];
	workspaceAgents: Agent[];
	workspaces: AgentWorkspace[];
}

/**
 * Configuration for the system prompt interceptor feature
 * Controls how system prompts are intercepted and modified
 */
export interface SystemPromptConfig {
	/** Whether the system prompt interceptor is enabled */
	isEnabled: boolean;
	/** Template for the system prompt with {{env_block}} placeholder for environment variables */
	promptTemplate: string;
	/** Whether tools are enabled in the intercepted system prompt */
	toolsEnabled: boolean;
}

class API extends HttpClient {
	constructor() {
		super({
			baseUrl: "",
			defaultHeaders: {
				"Content-Type": "application/json",
			},
			timeout: API_TIMEOUT,
			retries: 1,
		});
	}

	async getStats(): Promise<Stats> {
		return this.get<Stats>("/api/stats");
	}

	async getAccounts(): Promise<Account[]> {
		return this.get<Account[]>("/api/accounts");
	}

	async initAddAccount(data: {
		name: string;
		mode: "max" | "console";
		tier: number;
	}): Promise<{ authUrl: string; sessionId: string }> {
		try {
			return await this.post<{ authUrl: string; sessionId: string }>(
				"/api/oauth/init",
				data,
			);
		} catch (error) {
			if (error instanceof HttpError) {
				throw new Error(error.message);
			}
			throw error;
		}
	}

	async completeAddAccount(data: {
		sessionId: string;
		code: string;
	}): Promise<{ message: string; mode: string; tier: number }> {
		try {
			return await this.post<{ message: string; mode: string; tier: number }>(
				"/api/oauth/callback",
				data,
			);
		} catch (error) {
			if (error instanceof HttpError) {
				throw new Error(error.message);
			}
			throw error;
		}
	}

	async removeAccount(name: string, confirm: string): Promise<void> {
		try {
			await this.delete(`/api/accounts/${name}`, {
				body: JSON.stringify({ confirm }),
			});
		} catch (error) {
			if (error instanceof HttpError) {
				throw new Error(error.message);
			}
			throw error;
		}
	}

	async resetStats(): Promise<void> {
		await this.post("/api/stats/reset");
	}

	async getLogHistory(): Promise<LogEntry[]> {
		return this.get<LogEntry[]>("/api/logs/history");
	}

	// SSE streaming requires special handling, keep as-is
	streamLogs(onLog: (log: LogEntry) => void): EventSource {
		const eventSource = new EventSource(`/api/logs/stream`);
		eventSource.addEventListener("message", (event) => {
			try {
				const data = JSON.parse(event.data);
				// Skip non-log messages (like the initial "connected" message)
				if (data.ts && data.level && data.msg) {
					onLog(data as LogEntry);
				}
			} catch (e) {
				console.error("Error parsing log event:", e);
			}
		});
		return eventSource;
	}

	async getRequestsDetail(
		limit: number = API_LIMITS.requestsDetail,
	): Promise<RequestPayload[]> {
		return this.get<RequestPayload[]>(`/api/requests/detail?limit=${limit}`);
	}

	async getRequestsSummary(
		limit: number = API_LIMITS.requestsSummary,
	): Promise<RequestSummary[]> {
		return this.get<RequestSummary[]>(`/api/requests?limit=${limit}`);
	}

	async getAnalytics(
		range = "24h",
		filters?: {
			accounts?: string[];
			models?: string[];
			status?: "all" | "success" | "error";
		},
		mode: "normal" | "cumulative" = "normal",
		modelBreakdown?: boolean,
	): Promise<AnalyticsResponse> {
		const params = new URLSearchParams({ range });

		if (filters?.accounts?.length) {
			params.append("accounts", filters.accounts.join(","));
		}
		if (filters?.models?.length) {
			params.append("models", filters.models.join(","));
		}
		if (filters?.status && filters.status !== "all") {
			params.append("status", filters.status);
		}
		if (mode === "cumulative") {
			params.append("mode", "cumulative");
		}
		if (modelBreakdown) {
			params.append("modelBreakdown", "true");
		}

		return this.get<AnalyticsResponse>(`/api/analytics?${params}`);
	}

	async pauseAccount(accountId: string): Promise<void> {
		try {
			await this.post(`/api/accounts/${accountId}/pause`);
		} catch (error) {
			if (error instanceof HttpError) {
				throw new Error(error.message);
			}
			throw error;
		}
	}

	async resumeAccount(accountId: string): Promise<void> {
		try {
			await this.post(`/api/accounts/${accountId}/resume`);
		} catch (error) {
			if (error instanceof HttpError) {
				throw new Error(error.message);
			}
			throw error;
		}
	}

	async renameAccount(
		accountId: string,
		newName: string,
	): Promise<{ newName: string }> {
		try {
			const response = await this.post<{
				success: boolean;
				message: string;
				newName: string;
			}>(`/api/accounts/${accountId}/rename`, { name: newName });
			return { newName: response.newName };
		} catch (error) {
			if (error instanceof HttpError) {
				throw new Error(error.message);
			}
			throw error;
		}
	}

	async getStrategy(): Promise<string> {
		const data = await this.get<{ strategy: string }>("/api/config/strategy");
		return data.strategy;
	}

	async listStrategies(): Promise<string[]> {
		return this.get<string[]>("/api/strategies");
	}

	async setStrategy(strategy: string): Promise<void> {
		try {
			await this.post("/api/config/strategy", { strategy });
		} catch (error) {
			if (error instanceof HttpError) {
				throw new Error(error.message);
			}
			throw error;
		}
	}

	async getAgents(): Promise<AgentsResponse> {
		return await this.get<AgentsResponse>("/api/agents");
	}

	async updateAgentPreference(agentId: string, model: string): Promise<void> {
		try {
			await this.post(`/api/agents/${agentId}/preference`, { model });
		} catch (error) {
			if (error instanceof HttpError) {
				throw new Error(error.message);
			}
			throw error;
		}
	}

	async updateAgent(
		agentId: string,
		payload: AgentUpdatePayload,
	): Promise<Agent> {
		try {
			const response = await this.patch<{ success: boolean; agent: Agent }>(
				`/api/agents/${agentId}`,
				payload,
			);
			return response.agent;
		} catch (error) {
			if (error instanceof HttpError) {
				throw new Error(error.message);
			}
			throw error;
		}
	}

	async getDefaultAgentModel(): Promise<string> {
		const data = await this.get<{ model: string }>("/api/config/model");
		return data.model;
	}

	async setDefaultAgentModel(model: string): Promise<void> {
		try {
			await this.post("/api/config/model", { model });
		} catch (error) {
			if (error instanceof HttpError) {
				throw new Error(error.message);
			}
			throw error;
		}
	}

	async setBulkAgentPreferences(
		model: string,
	): Promise<{ updatedCount: number }> {
		try {
			const response = await this.post<{
				success: boolean;
				updatedCount: number;
				model: string;
			}>("/api/agents/bulk-preference", { model });
			return { updatedCount: response.updatedCount };
		} catch (error) {
			if (error instanceof HttpError) {
				throw new Error(error.message);
			}
			throw error;
		}
	}

	// Retention settings
	async getRetention(): Promise<{ payloadDays: number; requestDays: number }> {
		return this.get<{ payloadDays: number; requestDays: number }>(
			"/api/config/retention",
		);
	}

	async setRetention(partial: {
		payloadDays?: number;
		requestDays?: number;
	}): Promise<void> {
		await this.post("/api/config/retention", partial);
	}

	async cleanupNow(): Promise<{
		removedRequests: number;
		removedPayloads: number;
		cutoffIso: string;
	}> {
		return this.post<{
			removedRequests: number;
			removedPayloads: number;
			cutoffIso: string;
		}>("/api/maintenance/cleanup");
	}

	async compactDb(): Promise<{ ok: boolean }> {
		return this.post<{ ok: boolean }>("/api/maintenance/compact");
	}

<<<<<<< HEAD
	// System prompt interceptor
	async getSystemPromptOverride(): Promise<{
		isEnabled: boolean;
		promptTemplate: string;
		toolsEnabled: boolean;
	}> {
		return this.get<{
			isEnabled: boolean;
			promptTemplate: string;
			toolsEnabled: boolean;
		}>("/api/tools/interceptors/system-prompt");
	}

	async setSystemPromptOverride(data: {
		isEnabled: boolean;
		promptTemplate: string;
		toolsEnabled: boolean;
	}): Promise<{
		success: boolean;
		isEnabled: boolean;
		promptTemplate: string;
		toolsEnabled: boolean;
	}> {
		return this.post<{
			success: boolean;
			isEnabled: boolean;
			promptTemplate: string;
			toolsEnabled: boolean;
		}>("/api/tools/interceptors/system-prompt", data);
=======
	/**
	 * Get the current system prompt interceptor configuration
	 * @returns Promise resolving to the current configuration
	 * @throws Error if the request fails
	 */
	async getSystemPromptOverride(): Promise<SystemPromptConfig> {
		try {
			return await this.get<SystemPromptConfig>(
				"/api/tools/interceptors/system-prompt",
			);
		} catch (error) {
			if (error instanceof HttpError) {
				throw new Error(error.message);
			}
			throw error;
		}
	}

	/**
	 * Update the system prompt interceptor configuration
	 * @param config - The new configuration to apply
	 * @throws Error if the request fails or validation fails
	 */
	async setSystemPromptOverride(config: SystemPromptConfig): Promise<void> {
		try {
			await this.post("/api/tools/interceptors/system-prompt", config);
		} catch (error) {
			if (error instanceof HttpError) {
				throw new Error(error.message);
			}
			throw error;
		}
>>>>>>> 7a1439dc
	}
}

export const api = new API();<|MERGE_RESOLUTION|>--- conflicted
+++ resolved
@@ -341,7 +341,6 @@
 		return this.post<{ ok: boolean }>("/api/maintenance/compact");
 	}
 
-<<<<<<< HEAD
 	// System prompt interceptor
 	async getSystemPromptOverride(): Promise<{
 		isEnabled: boolean;
@@ -371,40 +370,6 @@
 			promptTemplate: string;
 			toolsEnabled: boolean;
 		}>("/api/tools/interceptors/system-prompt", data);
-=======
-	/**
-	 * Get the current system prompt interceptor configuration
-	 * @returns Promise resolving to the current configuration
-	 * @throws Error if the request fails
-	 */
-	async getSystemPromptOverride(): Promise<SystemPromptConfig> {
-		try {
-			return await this.get<SystemPromptConfig>(
-				"/api/tools/interceptors/system-prompt",
-			);
-		} catch (error) {
-			if (error instanceof HttpError) {
-				throw new Error(error.message);
-			}
-			throw error;
-		}
-	}
-
-	/**
-	 * Update the system prompt interceptor configuration
-	 * @param config - The new configuration to apply
-	 * @throws Error if the request fails or validation fails
-	 */
-	async setSystemPromptOverride(config: SystemPromptConfig): Promise<void> {
-		try {
-			await this.post("/api/tools/interceptors/system-prompt", config);
-		} catch (error) {
-			if (error instanceof HttpError) {
-				throw new Error(error.message);
-			}
-			throw error;
-		}
->>>>>>> 7a1439dc
 	}
 }
 
